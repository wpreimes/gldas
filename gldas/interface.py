﻿# The MIT License (MIT)
#
# Copyright (c) 2018, TU Wien
#
# Permission is hereby granted, free of charge, to any person obtaining a copy
# of this software and associated documentation files (the "Software"), to deal
# in the Software without restriction, including without limitation the rights
# to use, copy, modify, merge, publish, distribute, sublicense, and/or sell
# copies of the Software, and to permit persons to whom the Software is
# furnished to do so, subject to the following conditions:
#
# The above copyright notice and this permission notice shall be included in
# all copies or substantial portions of the Software.
#
# THE SOFTWARE IS PROVIDED "AS IS", WITHOUT WARRANTY OF ANY KIND, EXPRESS OR
# IMPLIED, INCLUDING BUT NOT LIMITED TO THE WARRANTIES OF MERCHANTABILITY,
# FITNESS FOR A PARTICULAR PURPOSE AND NONINFRINGEMENT. IN NO EVENT SHALL THE
# AUTHORS OR COPYRIGHT HOLDERS BE LIABLE FOR ANY CLAIM, DAMAGES OR OTHER
# LIABILITY, WHETHER IN AN ACTION OF CONTRACT, TORT OR OTHERWISE, ARISING FROM,
# OUT OF OR IN CONNECTION WITH THE SOFTWARE OR THE USE OR OTHER DEALINGS IN THE
# SOFTWARE.

import warnings
import numpy as np
import os

try:
    import pygrib
except ImportError:
    warnings.warn("pygrib has not been imported")

from pygeobase.io_base import ImageBase, MultiTemporalImageBase
from pygeobase.object_base import Image
import pygeogrids
from pynetcf.time_series import GriddedNcOrthoMultiTs

from datetime import timedelta

from gldas.grid import GLDAS025Cellgrid
from netCDF4 import Dataset


class GLDAS_Noah_v21_025Img(ImageBase):
    """
    Class for reading one GLDAS Noah v2.1 nc file in 0.25 deg grid.

    Parameters
    ----------
    filename: string
        filename of the GLDAS nc file
    mode: string, optional
        mode of opening the file, only 'r' is implemented at the moment
    parameter : string or list, optional
<<<<<<< HEAD
        one or list of parameters to read, see GLDAS v2.1 documentation for more information
        Default : 'SoilMoi0_10cm_inst'
    subgrid : Cell Grid
        Subgrid of the global GLDAS Grid to use for reading image data (e.g only land points)
=======
        one or list of parameters to read, see GLDAS v2.1 documentation
        for more information (default: 'SoilMoi0_10cm_inst').
>>>>>>> cbf6d789
    array_1D: boolean, optional
        if set then the data is read into 1D arrays.
        Needed for some legacy code.
    """

<<<<<<< HEAD
    def __init__(self, filename, mode='r', parameter='SoilMoi0_10cm_inst', subgrid=None, array_1D=False):
=======
    def __init__(self, filename, mode='r', parameter='SoilMoi0_10cm_inst',
                 array_1D=False):

>>>>>>> cbf6d789
        super(GLDAS_Noah_v21_025Img, self).__init__(filename, mode=mode)

        if type(parameter) != list:
            parameter = [parameter]

        self.parameters = parameter
        self.fill_values = np.repeat(9999., 1440 * 120)
        self.grid = subgrid if subgrid else GLDAS025Cellgrid()
        self.array_1D = array_1D

    def read(self, timestamp=None):

<<<<<<< HEAD
=======
        # print 'read file: %s' %self.filename
        # Returns the selected parameters for a gldas image and
        # according metadata
>>>>>>> cbf6d789
        return_img = {}
        return_metadata = {}

        try:
            dataset = Dataset(self.filename)
        except IOError as e:
            print(e)
            print(" ".join([self.filename, "can not be opened"]))
            raise e

        param_names = []
        for parameter in self.parameters:
            param_names.append(parameter)

        for parameter, variable in dataset.variables.items():
            if parameter in param_names:
                param_metadata = {}
                param_data = {}
                for attrname in variable.ncattrs():
                    if attrname in ['long_name', 'units']:
<<<<<<< HEAD
                        param_metadata.update({str(attrname): getattr(variable, attrname)})
=======
                        param_metadata.update(
                            {str(attrname): getattr(variable, attrname)})
>>>>>>> cbf6d789

                param_data = dataset.variables[parameter][:]
                np.ma.set_fill_value(param_data, 9999)

<<<<<<< HEAD
                param_data = np.concatenate((self.fill_values,
                                             np.ma.getdata(param_data.filled())
                                             .flatten()))

                return_img.update({str(parameter): param_data[self.grid.activegpis]})
=======
                param_data = np.concatenate((
                    self.fill_values,
                    np.ma.getdata(param_data.filled()) .flatten()))

                return_img.update(
                    {str(parameter): param_data[self.grid.activegpis]})
>>>>>>> cbf6d789
                return_metadata.update({str(parameter): param_metadata})

                # Check for corrupt files
                try:
                    return_img[parameter]
                except KeyError:
<<<<<<< HEAD
                    path, thefile = os.path.split(self.filename)
                    print ('%s in %s is corrupt - filling image with NaN values' % (parameter, thefile))
                    return_img[parameter] = np.empty(self.grid.n_gpi).fill(np.nan)
=======
                    _, thefile = os.path.split(self.filename)
                    print('%s in %s is corrupt - filling'
                          'image with NaN values' % (parameter, thefile))
                    return_img[parameter] = np.empty(
                        self.grid.n_gpi).fill(np.nan)
>>>>>>> cbf6d789
                    return_metadata['corrupt_parameters'].append()

        dataset.close()

        if self.array_1D:
            img = Image(self.grid.activearrlon, self.grid.activearrlat,
                        return_img, return_metadata, timestamp)
        else:
            for key in return_img:
<<<<<<< HEAD
                return_img[key] = np.flipud(return_img[key].reshape((720, 1440)))

            return Image(np.flipud(self.grid.activearrlon.reshape((720, 1440))),
                         np.flipud(self.grid.activearrlat.reshape((720, 1440))),
                         return_img,
                         return_metadata,
                         timestamp)
=======
                return_img[key] = np.flipud(
                    return_img[key].reshape((720, 1440)))

            lons = np.flipud(self.grid.activearrlon.reshape((720, 1440)))
            lats = np.flipud(self.grid.activearrlat.reshape((720, 1440)))

            img = Image(lons, lats, return_img, return_metadata, timestamp)

        return img
>>>>>>> cbf6d789

    def write(self, data):
        raise NotImplementedError()

    def flush(self):
        pass

    def close(self):
        pass


class GLDAS_Noah_v1_025Img(ImageBase):
    """
    Class for reading one GLDAS Noah v1 grib file in 0.25° grid.

    Parameters
    ----------
    filename: string
        filename of the GLDAS grib file
    mode: string, optional
        mode of opening the file, only 'r' is implemented at the moment
    parameter : string or list, optional
        one or list of ['001', '011', '032', '051', '057', '065', '071',
                        '085_L1', '085_L2', '085_L3', '085_L4',
                        '086_L1', '086_L2', '086_L3', '086_L4',
                        '099', '111', '112', '121', '122',
                        '131', '132', '138', '155',
                        '204', '205', '234', '235']
        parameters to read, see GLDAS documentation for more information
        Default : '086_L1'
    subgrid : Cell Grid
        Subgrid of the global GLDAS Grid to use for reading image data (e.g only land points)
    array_1D: boolean, optional
        if set then the data is read into 1D arrays.
        Needed for some legacy code.
    """

    def __init__(self, filename, mode='r', parameter='086_L1', subgrid=None, array_1D=False):
        super(GLDAS_Noah_v1_025Img, self).__init__(filename, mode=mode)

        if type(parameter) != list:
            parameter = [parameter]
        self.parameters = parameter
        self.fill_values = np.repeat(9999., 1440 * 120)
        self.grid = subgrid if subgrid else GLDAS025Cellgrid()
        self.array_1D = array_1D

    def read(self, timestamp=None):

        return_img = {}
        return_metadata = {}
        layers = {'085': 1, '086': 1}

        try:
            grbs = pygrib.open(self.filename)
        except IOError as e:
            print(e)
            print(" ".join([self.filename, "can not be opened"]))
            raise e

        ids = []
        for parameter in self.parameters:
            ids.append(int(parameter.split('_')[0]))
        parameter_ids = np.unique(np.array(ids))

        for message in grbs:
            if message['indicatorOfParameter'] in parameter_ids:
                parameter_id = '{:03d}'.format(message['indicatorOfParameter'])

                param_metadata = {}
                # read metadata in any case
                param_metadata['units'] = message['units']
                param_metadata['long_name'] = message['parameterName']

                if parameter_id in layers.keys():
                    parameter = '_'.join((parameter_id, 'L' +
                                          str(layers[parameter_id])))

                    if parameter in self.parameters:
                        param_data = np.concatenate((
                            self.fill_values,
                            np.ma.getdata(message['values']).flatten()))

                        return_img[parameter] = param_data[
                            self.grid.activegpis]
                        return_metadata[parameter] = param_metadata
                    layers[parameter_id] += 1

                else:
                    parameter = parameter_id
                    param_data = np.concatenate((
                        self.fill_values,
                        np.ma.getdata(message['values']).flatten()))
                    return_img[parameter] = param_data[self.grid.activegpis]
                    return_metadata[parameter] = param_metadata

        grbs.close()
        for parameter in self.parameters:
            try:
                return_img[parameter]
            except KeyError:
                print(self.filename[self.filename.rfind('GLDAS'):],
                      'corrupt file - filling image with nan values')
                return_img[parameter] = np.empty(self.grid.n_gpi)
                return_img[parameter].fill(np.nan)

        if self.array_1D:
            return Image(self.grid.activearrlon,
                         self.grid.activearrlat,
                         return_img,
                         return_metadata,
                         timestamp)
        else:
            for key in return_img:
                return_img[key] = np.flipud(
                    return_img[key].reshape((720, 1440)))

            lons = np.flipud(self.grid.activearrlon.reshape((720, 1440)))
            lats = np.flipud(self.grid.activearrlat.reshape((720, 1440)))

            return Image(lons, lats, return_img, return_metadata, timestamp)

    def write(self, data):
        raise NotImplementedError()

    def flush(self):
        pass

    def close(self):
        pass


class GLDAS_Noah_v21_025Ds(MultiTemporalImageBase):
    """
    Class for reading GLDAS v2.1 images in nc format.

    Parameters
    ----------
    data_path : string
        Path to the nc files
    parameter : string or list, optional
<<<<<<< HEAD
        one or list of parameters to read, see GLDAS v2.1 documentation for more information
        Default : 'SoilMoi0_10cm_inst'
    subgrid : Cell Grid
        Subgrid of the global GLDAS Grid to use for reading image data (e.g only land points)
=======
        One or list of parameters to read, see GLDAS v2.1 documentation
        for more information. Default : 'SoilMoi0_10cm_inst'
>>>>>>> cbf6d789
    array_1D: boolean, optional
        If set then the data is read into 1D arrays.
        Needed for some legacy code.
    """

<<<<<<< HEAD
    def __init__(self, data_path, parameter='SoilMoi0_10cm_inst', subgrid=None, array_1D=False):
=======
    def __init__(self, data_path, parameter='SoilMoi0_10cm_inst',
                 array_1D=False):

>>>>>>> cbf6d789
        ioclass_kws = {'parameter': parameter,
                       'subgrid': subgrid,
                       'array_1D': array_1D}

        sub_path = ['%Y', '%j']
        filename_templ = "GLDAS_NOAH025_3H.A{datetime}.*.nc4"
<<<<<<< HEAD
        super(GLDAS_Noah_v21_025Ds, self).__init__(data_path, GLDAS_Noah_v21_025Img,
                                                   fname_templ=filename_templ,
                                                   datetime_format="%Y%m%d.%H%M",
                                                   subpath_templ=sub_path,
                                                   exact_templ=False,
                                                   ioclass_kws=ioclass_kws)
=======

        super(GLDAS_Noah_v21_025Ds, self).__init__(
            data_path, GLDAS_Noah_v21_025Img, fname_templ=filename_templ,
            datetime_format="%Y%m%d.%H%M", subpath_templ=sub_path,
            exact_templ=False, ioclass_kws=ioclass_kws)
>>>>>>> cbf6d789

    def tstamps_for_daterange(self, start_date, end_date):
        """
        return timestamps for daterange,

        Parameters
        ----------
        start_date: datetime
            start of date range
        end_date: datetime
            end of date range

        Returns
        -------
        timestamps : list
            list of datetime objects of each available image between
            start_date and end_date
        """
        img_offsets = np.array([timedelta(hours=0), timedelta(hours=3),
                                timedelta(hours=6), timedelta(hours=9),
                                timedelta(hours=12), timedelta(hours=15),
                                timedelta(hours=18), timedelta(hours=21)])

        timestamps = []
        diff = end_date - start_date
        for i in range(diff.days + 1):
            daily_dates = start_date + timedelta(days=i) + img_offsets
            timestamps.extend(daily_dates.tolist())

        return timestamps


class GLDAS_Noah_v1_025Ds(MultiTemporalImageBase):
    """
    Class for reading GLDAS images in grib format.

    Parameters
    ----------
    data_path : string
        path to the grib files
    parameter : string or list, optional
        one or list of ['001', '011', '032', '051', '057', '065', '071',
                        '085_L1', '085_L2', '085_L3', '085_L4',
                        '086_L1', '086_L2', '086_L3', '086_L4',
                        '099', '111', '112', '121', '122', '131', '132', '138',
                        '155', '204', '205', '234', '235']
        parameters to read, see GLDAS documentation for more information
        Default : '086_L1'
    subgrid : Cell Grid
        Subgrid of the global GLDAS Grid to use for reading image data (e.g only land points)
    array_1D: boolean, optional
        if set then the data is read into 1D arrays.
        Needed for some legacy code.
    """

    def __init__(self, data_path, parameter='086_L1', subgrid=None, array_1D=False):
        ioclass_kws = {'parameter': parameter,
                       'subgrid': subgrid,
                       'array_1D': array_1D}

        sub_path = ['%Y', '%j']
        filename_templ = "GLDAS_NOAH025SUBP_3H.A{datetime}.001.*.grb"

        super(GLDAS_Noah_v1_025Ds, self).__init__(
            data_path, GLDAS_Noah_v1_025Img, fname_templ=filename_templ,
            datetime_format="%Y%j.%H%M", subpath_templ=sub_path,
            exact_templ=False, ioclass_kws=ioclass_kws)

    def tstamps_for_daterange(self, start_date, end_date):
        """
        return timestamps for daterange,

        Parameters
        ----------
        start_date: datetime
            start of date range
        end_date: datetime
            end of date range

        Returns
        -------
        timestamps : list
            list of datetime objects of each available image between
            start_date and end_date
        """
        img_offsets = np.array([timedelta(hours=0), timedelta(hours=3),
                                timedelta(hours=6), timedelta(hours=9),
                                timedelta(hours=12), timedelta(hours=15),
                                timedelta(hours=18), timedelta(hours=21)])

        timestamps = []
        diff = end_date - start_date
        for i in range(diff.days + 1):
            daily_dates = start_date + timedelta(days=i) + img_offsets
            timestamps.extend(daily_dates.tolist())

        return timestamps


class GLDASTs(GriddedNcOrthoMultiTs):
    def __init__(self, ts_path, grid_path=None):
        if grid_path is None:
            grid_path = os.path.join(ts_path, "grid.nc")

        grid = pygeogrids.netcdf.load_grid(grid_path)
        super(GLDASTs, self).__init__(ts_path, grid)<|MERGE_RESOLUTION|>--- conflicted
+++ resolved
@@ -51,27 +51,19 @@
     mode: string, optional
         mode of opening the file, only 'r' is implemented at the moment
     parameter : string or list, optional
-<<<<<<< HEAD
-        one or list of parameters to read, see GLDAS v2.1 documentation for more information
-        Default : 'SoilMoi0_10cm_inst'
+        one or list of parameters to read, see GLDAS v2.1 documentation
+        for more information (default: 'SoilMoi0_10cm_inst').
     subgrid : Cell Grid
         Subgrid of the global GLDAS Grid to use for reading image data (e.g only land points)
-=======
-        one or list of parameters to read, see GLDAS v2.1 documentation
-        for more information (default: 'SoilMoi0_10cm_inst').
->>>>>>> cbf6d789
     array_1D: boolean, optional
         if set then the data is read into 1D arrays.
         Needed for some legacy code.
     """
 
-<<<<<<< HEAD
-    def __init__(self, filename, mode='r', parameter='SoilMoi0_10cm_inst', subgrid=None, array_1D=False):
-=======
-    def __init__(self, filename, mode='r', parameter='SoilMoi0_10cm_inst',
-                 array_1D=False):
-
->>>>>>> cbf6d789
+
+    def __init__(self, filename, mode='r', parameter='SoilMoi0_10cm_inst', 
+                 subgrid=None, array_1D=False):
+
         super(GLDAS_Noah_v21_025Img, self).__init__(filename, mode=mode)
 
         if type(parameter) != list:
@@ -84,12 +76,10 @@
 
     def read(self, timestamp=None):
 
-<<<<<<< HEAD
-=======
         # print 'read file: %s' %self.filename
         # Returns the selected parameters for a gldas image and
         # according metadata
->>>>>>> cbf6d789
+
         return_img = {}
         return_metadata = {}
 
@@ -110,47 +100,30 @@
                 param_data = {}
                 for attrname in variable.ncattrs():
                     if attrname in ['long_name', 'units']:
-<<<<<<< HEAD
-                        param_metadata.update({str(attrname): getattr(variable, attrname)})
-=======
                         param_metadata.update(
                             {str(attrname): getattr(variable, attrname)})
->>>>>>> cbf6d789
 
                 param_data = dataset.variables[parameter][:]
                 np.ma.set_fill_value(param_data, 9999)
-
-<<<<<<< HEAD
-                param_data = np.concatenate((self.fill_values,
-                                             np.ma.getdata(param_data.filled())
-                                             .flatten()))
-
-                return_img.update({str(parameter): param_data[self.grid.activegpis]})
-=======
                 param_data = np.concatenate((
                     self.fill_values,
                     np.ma.getdata(param_data.filled()) .flatten()))
 
                 return_img.update(
                     {str(parameter): param_data[self.grid.activegpis]})
->>>>>>> cbf6d789
+
                 return_metadata.update({str(parameter): param_metadata})
 
                 # Check for corrupt files
                 try:
                     return_img[parameter]
                 except KeyError:
-<<<<<<< HEAD
                     path, thefile = os.path.split(self.filename)
-                    print ('%s in %s is corrupt - filling image with NaN values' % (parameter, thefile))
-                    return_img[parameter] = np.empty(self.grid.n_gpi).fill(np.nan)
-=======
-                    _, thefile = os.path.split(self.filename)
-                    print('%s in %s is corrupt - filling'
-                          'image with NaN values' % (parameter, thefile))
+                    print ('%s in %s is corrupt - filling'
+                           'image with NaN values' % (parameter, thefile))
                     return_img[parameter] = np.empty(
                         self.grid.n_gpi).fill(np.nan)
->>>>>>> cbf6d789
+
                     return_metadata['corrupt_parameters'].append()
 
         dataset.close()
@@ -160,25 +133,15 @@
                         return_img, return_metadata, timestamp)
         else:
             for key in return_img:
-<<<<<<< HEAD
-                return_img[key] = np.flipud(return_img[key].reshape((720, 1440)))
-
+                return_img[key] = np.flipud(
+                    return_img[key].reshape((720, 1440)))
+
+            
             return Image(np.flipud(self.grid.activearrlon.reshape((720, 1440))),
                          np.flipud(self.grid.activearrlat.reshape((720, 1440))),
                          return_img,
                          return_metadata,
                          timestamp)
-=======
-                return_img[key] = np.flipud(
-                    return_img[key].reshape((720, 1440)))
-
-            lons = np.flipud(self.grid.activearrlon.reshape((720, 1440)))
-            lats = np.flipud(self.grid.activearrlat.reshape((720, 1440)))
-
-            img = Image(lons, lats, return_img, return_metadata, timestamp)
-
-        return img
->>>>>>> cbf6d789
 
     def write(self, data):
         raise NotImplementedError()
@@ -320,47 +283,32 @@
     data_path : string
         Path to the nc files
     parameter : string or list, optional
-<<<<<<< HEAD
-        one or list of parameters to read, see GLDAS v2.1 documentation for more information
-        Default : 'SoilMoi0_10cm_inst'
+        one or list of parameters to read, see GLDAS v2.1 documentation 
+        for more information (default: 'SoilMoi0_10cm_inst').
     subgrid : Cell Grid
         Subgrid of the global GLDAS Grid to use for reading image data (e.g only land points)
-=======
-        One or list of parameters to read, see GLDAS v2.1 documentation
-        for more information. Default : 'SoilMoi0_10cm_inst'
->>>>>>> cbf6d789
     array_1D: boolean, optional
         If set then the data is read into 1D arrays.
         Needed for some legacy code.
     """
 
-<<<<<<< HEAD
-    def __init__(self, data_path, parameter='SoilMoi0_10cm_inst', subgrid=None, array_1D=False):
-=======
-    def __init__(self, data_path, parameter='SoilMoi0_10cm_inst',
-                 array_1D=False):
-
->>>>>>> cbf6d789
+    def __init__(self, data_path, parameter='SoilMoi0_10cm_inst', 
+                 subgrid=None, array_1D=False):
+
         ioclass_kws = {'parameter': parameter,
                        'subgrid': subgrid,
                        'array_1D': array_1D}
 
         sub_path = ['%Y', '%j']
         filename_templ = "GLDAS_NOAH025_3H.A{datetime}.*.nc4"
-<<<<<<< HEAD
+
         super(GLDAS_Noah_v21_025Ds, self).__init__(data_path, GLDAS_Noah_v21_025Img,
                                                    fname_templ=filename_templ,
                                                    datetime_format="%Y%m%d.%H%M",
                                                    subpath_templ=sub_path,
                                                    exact_templ=False,
                                                    ioclass_kws=ioclass_kws)
-=======
-
-        super(GLDAS_Noah_v21_025Ds, self).__init__(
-            data_path, GLDAS_Noah_v21_025Img, fname_templ=filename_templ,
-            datetime_format="%Y%m%d.%H%M", subpath_templ=sub_path,
-            exact_templ=False, ioclass_kws=ioclass_kws)
->>>>>>> cbf6d789
+
 
     def tstamps_for_daterange(self, start_date, end_date):
         """

# The MIT License (MIT)
#
# Copyright (c) 2018, TU Wien
#
# Permission is hereby granted, free of charge, to any person obtaining a copy
# of this software and associated documentation files (the "Software"), to deal
# in the Software without restriction, including without limitation the rights
# to use, copy, modify, merge, publish, distribute, sublicense, and/or sell
# copies of the Software, and to permit persons to whom the Software is
# furnished to do so, subject to the following conditions:
#
# The above copyright notice and this permission notice shall be included in
# all copies or substantial portions of the Software.
#
# THE SOFTWARE IS PROVIDED "AS IS", WITHOUT WARRANTY OF ANY KIND, EXPRESS OR
# IMPLIED, INCLUDING BUT NOT LIMITED TO THE WARRANTIES OF MERCHANTABILITY,
# FITNESS FOR A PARTICULAR PURPOSE AND NONINFRINGEMENT. IN NO EVENT SHALL THE
# AUTHORS OR COPYRIGHT HOLDERS BE LIABLE FOR ANY CLAIM, DAMAGES OR OTHER
# LIABILITY, WHETHER IN AN ACTION OF CONTRACT, TORT OR OTHERWISE, ARISING FROM,
# OUT OF OR IN CONNECTION WITH THE SOFTWARE OR THE USE OR OTHER DEALINGS IN THE
# SOFTWARE.

import numpy as np

from pygeogrids.grids import BasicGrid
import pandas as pd


def GLDAS025Cellgrid():
    '''
    GLDAS-Noah 0.25deg cell grid.
    :return: global QDEG-CellGrid
    '''
    resolution = 0.25
    lon, lat = np.meshgrid(
        np.arange(-180 + resolution / 2, 180 + resolution / 2, resolution),
        np.arange(-90 + resolution / 2, 90 + resolution / 2, resolution))
<<<<<<< HEAD

    return BasicGrid(lon.flatten(), lat.flatten()).to_cell_grid(cellsize=5.)


def GLDASLandPoints(grid):
    '''
    Load land mask from https://ldas.gsfc.nasa.gov/gldas/data/0.25deg/landmask_mod44w_025.asc
    and reduce input grid to land points
    :return: (GPI, dist)
    '''
    try:
        land_mask = pd.read_csv('https://ldas.gsfc.nasa.gov/gldas/data/0.25deg/landmask_mod44w_025.asc',
                                delim_whitespace=True, header=None, names=['idx', 'gpi', 'lat', 'lon', 'land_flag'])
    except:
        raise ImportError(
            'reading land mask from https://ldas.gsfc.nasa.gov/gldas/data/0.25deg/landmask_mod44w_025.asc failed.')
    land_mask = land_mask.loc[land_mask['land_flag'] == 1]
    lat, lon = land_mask['lat'].values, land_mask['lon'].values

    return grid.find_nearest_gpi(lon, lat)

=======
>>>>>>> cbf6d789

def GLDAS025LandGrid():
    '''
    0.25deg cell grid of land points from gldas land mask.
    :return: global QDEG-LandGrid
    '''
    grid = GLDAS025Cellgrid()
    land_gpis, dist = GLDASLandPoints(grid)
    if any(dist) > 0:
        raise Exception('GLDAS grid does not conform with QDEG grid')
    return grid.subgrid_from_gpis(land_gpis)<|MERGE_RESOLUTION|>--- conflicted
+++ resolved
@@ -35,7 +35,6 @@
     lon, lat = np.meshgrid(
         np.arange(-180 + resolution / 2, 180 + resolution / 2, resolution),
         np.arange(-90 + resolution / 2, 90 + resolution / 2, resolution))
-<<<<<<< HEAD
 
     return BasicGrid(lon.flatten(), lat.flatten()).to_cell_grid(cellsize=5.)
 
@@ -57,8 +56,6 @@
 
     return grid.find_nearest_gpi(lon, lat)
 
-=======
->>>>>>> cbf6d789
 
 def GLDAS025LandGrid():
     '''
